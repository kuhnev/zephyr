# The west manifest file for upstream Zephyr.
#
# The per-installation west configuration file, .west/config, sets the
# path to the project containing this file in the [manifest] section's
# "path" variable.
#
# You are free to create your own manifest files and put them in any
# repository you want, to create your own custom Zephyr installations.
# For example, you could create a manifest file in your own out of
# tree application directory, which would pull this zephyr repository
# in as an ordinary project.
#
# You can pass your manifest repositories to west init when creating a
# new Zephyr installation. See the west documentation for more
# information.

manifest:
  defaults:
    remote: upstream

  remotes:
    - name: upstream
      url-base: https://github.com/zephyrproject-rtos
<<<<<<< HEAD
=======
    - name: libresolar
      url-base: https://github.com/LibreSolar
>>>>>>> b8326c29
    - name: kuhnev
      url-base: https://github.com/kuhnev

  #
  # Please add items below based on alphabetical order
  projects:
    - name: canopennode
      revision: 53d3415c14d60f8f4bfca54bfbc5d5a667d7e724
      path: modules/lib/canopennode
    - name: chre
      revision: ef76d3456db07e4959df555047d6962279528c8d
      path: modules/lib/chre
    - name: cmsis
      revision: 093de61c2a7d12dc9253daf8692f61f793a9254a
      path: modules/hal/cmsis
      groups:
        - hal
    - name: edtt
      revision: 1ea61a390d2bfcf3b2ecdba8f8b0b98dfdffbd11
      path: tools/edtt
      groups:
        - tools
    - name: fatfs
      revision: a30531af3a95a9a3ea7d771ea8a578ebfed45514
      path: modules/fs/fatfs
      groups:
        - fs
    - name: fff
      revision: 6ce5ba26486e93d5b7696a3e23f0585932c14b16
      path: modules/lib/fff
      groups:
        - ci
    - name: hal_altera
      revision: 0d225ddd314379b32355a00fb669eacf911e750d
      path: modules/hal/altera
      groups:
        - hal
    - name: hal_atmel
      revision: 1d237f2e2f262751975b6da6e03af569b2b49b2b
      path: modules/hal/atmel
      groups:
        - hal
    - name: hal_espressif
      revision: 2cb20ac6c5b25f3c91b35e7997451db47030b7cb
      path: modules/hal/espressif
      west-commands: west/west-commands.yml
      groups:
        - hal
    - name: hal_gigadevice
      revision: dd0e0322474462b58059e6fedaf1d67d2a0864d0
      path: modules/hal/gigadevice
      groups:
        - hal
    - name: hal_infineon
      revision: 4af06965f57ba1e7d170e6a97d24c33785543a8c
      path: modules/hal/infineon
      groups:
        - hal
    - name: hal_microchip
      revision: 5d079f1683a00b801373bbbbf5d181d4e33b30d5
      path: modules/hal/microchip
      groups:
        - hal
    - name: hal_nordic
      revision: 249199ec5a5c31d170659921048764e96d05cc0e
      path: modules/hal/nordic
      groups:
        - hal
    - name: hal_nuvoton
      revision: b4d31f33238713a568e23618845702fadd67386f
      path: modules/hal/nuvoton
      groups:
        - hal
    - name: hal_nxp
      revision: 708c95825b0d5279620935a1356299fff5dfbc6e
      path: modules/hal/nxp
      groups:
        - hal
    - name: hal_openisa
      revision: 40d049f69c50b58ea20473bee14cf93f518bf262
      path: modules/hal/openisa
      groups:
        - hal
    - name: hal_quicklogic
      revision: b3a66fe6d04d87fd1533a5c8de51d0599fcd08d0
      path: modules/hal/quicklogic
      repo-path: hal_quicklogic
      groups:
        - hal
    - name: hal_renesas
      path: modules/hal/renesas
      revision: 468d3f2146d18c7f86a4640fc641cc1d20a4a100
      groups:
        - hal
    - name: hal_rpi_pico
      path: modules/hal/rpi_pico
      revision: a094c060e0c2d43c7f9d8f5c06cc0665117e0c18
      groups:
        - hal
    - name: hal_silabs
      revision: 1ec8dd99aa4ac3e8632d2aa28a7438049bb27102
      path: modules/hal/silabs
      groups:
        - hal
    - name: hal_st
      revision: cccbc24c14decfd3f93959f7b14514536af973c7
      path: modules/hal/st
      groups:
        - hal
    - name: hal_stm32
      revision: 642e199c59828137dc6b1c7044a289d4269886d1
      path: modules/hal/stm32
      groups:
        - hal
    - name: hal_telink
      revision: 38573af589173259801ae6c2b34b7d4c9e626746
      path: modules/hal/telink
      submodules: true
      groups:
        - hal
    - name: hal_ti
      revision: 000b944a788b6005d7776198e1348f5c8a657259
      path: modules/hal/ti
      groups:
        - hal
    - name: hal_wurthelektronik
      revision: 24ca9873c3d608fad1fea0431836bc8f144c132e
      path: modules/hal/wurthelektronik
      groups:
        - hal
    - name: hal_xtensa
      revision: 63f655362423aa49507da7977a2d37142e8debeb
      path: modules/hal/xtensa
      groups:
        - hal
    - name: libmetal
      revision: 2f586b4f1276fb075ee145421bdf6cbe5403aa41
      path: modules/hal/libmetal
      groups:
        - hal
    - name: liblc3
      revision: 448f3de31f49a838988a162ef1e23a89ddf2d2ed
      path: modules/lib/liblc3
    - name: littlefs
      path: modules/fs/littlefs
      groups:
        - fs
      revision: ca583fd297ceb48bced3c2548600dc615d67af24
    - name: loramac-node
      remote: kuhnev
      revision: v4.7.0-zephyr
      path: modules/lib/loramac-node
    - name: lvgl
      revision: af95bdfcf6784edd958ea08139c713e2d3dee7af
      path: modules/lib/gui/lvgl
    - name: lz4
      revision: 8e303c264fc21c2116dc612658003a22e933124d
      path: modules/lib/lz4
    - name: mbedtls
      revision: 7fed49c9b9f983ad6416986661ef637459723bcb
      path: modules/crypto/mbedtls
      groups:
        - crypto
    - name: mcuboot
      remote: kuhnev
      revision: leds_ctrl_fix
      path: bootloader/mcuboot
    - name: mipi-sys-t
      path: modules/debug/mipi-sys-t
      groups:
        - debug
      revision: 0d521d8055f3b2b4842f728b0365d3f0ece9c37f
    - name: nanopb
      revision: dc4deed54fd4c7e1935e3b6387eedf21bb45dc38
      path: modules/lib/nanopb
    - name: net-tools
      revision: e0828aa9629b533644dc96ff6d1295c939bd713c
      path: tools/net-tools
      groups:
        - tools
    - name: nrf_hw_models
      revision: 65bc5305d432c08e24a3f343006d1e7deaff4908
      path: modules/bsim_hw_models/nrf_hw_models
    - name: open-amp
      revision: 8d53544871e1f300c478224faca6be8384ab0d04
      path: modules/lib/open-amp
    - name: openthread
      revision: b21e99b4b3d823f71c902b9174ff62b964c124f0
      path: modules/lib/openthread
    - name: picolibc
      path: modules/lib/picolibc
      revision: 04ada5951cbaf8e7b17f8226ce31cb6837c28ba7
    - name: segger
      revision: d4e568a920b4bd087886170a5624c167b2d0665e
      path: modules/debug/segger
      groups:
        - debug
    - name: sof
      revision: fed466c264ad078c66f7bff9218ba1d3fa0eb201
      path: modules/audio/sof
    - name: tflite-micro
      revision: 9156d050927012da87079064db59d07f03b8baf6
      path: modules/lib/tflite-micro
      repo-path: tflite-micro
    - name: tinycbor
      revision: 9e1f34bc08123aaad7666d3652aaa839e8178b3b
      path: modules/lib/tinycbor
    - name: tinycrypt
      revision: 3e9a49d2672ec01435ffbf0d788db6d95ef28de0
      path: modules/crypto/tinycrypt
      groups:
        - crypto
    - name: TraceRecorderSource
      revision: 9893bf1cf649a2c4ee2e27293f887994f3d0da5b
      path: modules/debug/TraceRecorder
      groups:
        - debug
    - name: trusted-firmware-m
      revision: 231235f26f5295ac4faf8c5617dbb9779869d821
      path: modules/tee/tf-m/trusted-firmware-m
      groups:
        - tee
    - name: trusted-firmware-a
      revision: d29cddecde614d81cbec1fb0086cdaebd77d3575
      path: modules/tee/tf-a/trusted-firmware-a
      groups:
        - tee
    - name: tf-m-tests
      revision: c99a86b295c4887520da9d8402566d7f225c974e
      path: modules/tee/tf-m/tf-m-tests
      groups:
        - tee
    - name: psa-arch-tests
      revision: f4fc2442b8e29e2a03d9899e46e5a3ea3df8c2c9
      path: modules/tee/tf-m/psa-arch-tests
      groups:
        - tee
    - name: uoscore-uedhoc
      revision: e8920192b66db4f909eb9cd3f155d5245c1ae825
      path: modules/lib/uoscore-uedhoc
    - name: zcbor
      revision: a0d6981f14d4001d6f0d608d1a427f9bc6bb6d02
      path: modules/lib/zcbor
    - name: zscilib
      path: modules/lib/zscilib
      revision: ca070ddabdaf67175a2da901d0bd62e8899371c5

  group-filter:
    - -ci

  self:
    path: zephyr
    west-commands: scripts/west-commands.yml
    import: submanifests<|MERGE_RESOLUTION|>--- conflicted
+++ resolved
@@ -21,11 +21,6 @@
   remotes:
     - name: upstream
       url-base: https://github.com/zephyrproject-rtos
-<<<<<<< HEAD
-=======
-    - name: libresolar
-      url-base: https://github.com/LibreSolar
->>>>>>> b8326c29
     - name: kuhnev
       url-base: https://github.com/kuhnev
 
