# LoRaWAN configuration options

# Copyright (c) 2020 Manivannan Sadhasivam <mani@kernel.org>
# SPDX-License-Identifier: Apache-2.0

menuconfig LORAWAN
	bool "LoRaWAN support [EXPERIMENTAL]"
	depends on LORA
	depends on SYSTEM_WORKQUEUE_STACK_SIZE >= 2048
	select REQUIRES_FULL_LIBC
	select HAS_SEMTECH_LORAMAC
	select HAS_SEMTECH_SOFT_SE
	select EXPERIMENTAL
	help
	  This option enables LoRaWAN support.

if LORAWAN

module = LORAWAN
module-str = lorawan
source "subsys/logging/Kconfig.template.log_config"

config LORAWAN_SYSTEM_MAX_RX_ERROR
	int "LoRaWAN System Max Rx Error"
	default 20
	help
	  System Max Rx timing error value in ms to be used by LoRaWAN stack
	  for calculating the RX1/RX2 window timing.

config LORAMAC_REGION_AS923
	bool "Asia 923MHz Frequency band"

config LORAMAC_REGION_AU915
	bool "Australia 915MHz Frequency band"

config LORAMAC_REGION_CN470
	bool "China 470MHz Frequency band"

config LORAMAC_REGION_CN779
	bool "China 779MHz Frequency band"

config LORAMAC_REGION_EU433
	bool "Europe 433MHz Frequency band"

config LORAMAC_REGION_EU868
	bool "Europe 868MHz Frequency band"

config LORAMAC_REGION_KR920
	bool "South Korea 920MHz Frequency band"

config LORAMAC_REGION_IN865
	bool "India 865MHz Frequency band"

config LORAMAC_REGION_US915
	bool "North America 915MHz Frequency band"

config LORAMAC_REGION_RU864
	bool "Russia 864MHz Frequency band"

<<<<<<< HEAD
endchoice

rsource "services/Kconfig"

=======
>>>>>>> 719dc245
rsource "nvm/Kconfig"

rsource "services/Kconfig"

endif # LORAWAN<|MERGE_RESOLUTION|>--- conflicted
+++ resolved
@@ -57,13 +57,6 @@
 config LORAMAC_REGION_RU864
 	bool "Russia 864MHz Frequency band"
 
-<<<<<<< HEAD
-endchoice
-
-rsource "services/Kconfig"
-
-=======
->>>>>>> 719dc245
 rsource "nvm/Kconfig"
 
 rsource "services/Kconfig"
