--- conflicted
+++ resolved
@@ -201,7 +201,6 @@
 			/* Descriptor not used: Ignore Wrong Descriptor error */
 
 			if ((status & 0x1F) == 0) {
-<<<<<<< HEAD
 				decoder.cfg.nb = ctx[index].nb_frag;
 				decoder.cfg.size = ctx[index].frag_size;
 				if (frag_dec_init(&decoder) < 0) {
@@ -212,25 +211,6 @@
 					frag_flash_init();
 					ctx[index].is_active = true;
 				}
-=======
-				/*
-				 * Assign callbacks after initialization to prevent the FragDecoder
-				 * from writing byte-wise 0xFF to the entire flash. Instead, erase
-				 * flash properly with own implementation.
-				 */
-				ctx[index].decoder_callbacks.FragDecoderWrite = NULL;
-				ctx[index].decoder_callbacks.FragDecoderRead = NULL;
-
-				FragDecoderInit(ctx[index].nb_frag, ctx[index].frag_size,
-						&ctx[index].decoder_callbacks);
-
-				ctx[index].decoder_callbacks.FragDecoderWrite = frag_flash_write;
-				ctx[index].decoder_callbacks.FragDecoderRead = frag_flash_read;
-				ctx[index].is_active = true;
-
-				frag_flash_init(ctx[index].frag_size);
-				ctx[index].decoder_process_status = FRAG_SESSION_ONGOING;
->>>>>>> f5da9653
 			}
 
 			tx_buf[tx_pos++] = FRAG_TRANSPORT_CMD_FRAG_SESSION_SETUP;
@@ -274,33 +254,25 @@
 				break;
 			}
 
-<<<<<<< HEAD
 			if (decoder.sta == FRAG_DEC_STA_DONE)
 			{
 				LOG_INF("Ignoring DataFragment %u of %u, index: %u, decoder already DONE",
 					frag_counter, ctx[index].nb_frag, index);
 				break;
 			}
-=======
-			if (ctx[index].decoder_process_status == FRAG_SESSION_ONGOING) {
-				if (frag_counter > ctx[index].nb_frag) {
-					/* Additional fragments have to be cached in RAM
-					 * for recovery algorithm.
-					 */
-					frag_flash_use_cache();
-				}
-
-				ctx[index].decoder_process_status =
-					FragDecoderProcess(frag_counter,
-							   (uint8_t *)&rx_buf[rx_pos]);
-				ctx[index].decoder_status = FragDecoderGetStatus();
->>>>>>> f5da9653
 
 			int dec_status = frag_dec(&decoder, frag_counter, &rx_buf[rx_pos],
 						  ctx[index].frag_size);
 
 			LOG_DBG("DataFragment %u of %u, index: %u, decoder status: %d",
 				frag_counter, ctx[index].nb_frag, index, dec_status);
+
+			if (frag_counter > ctx[index].nb_frag) {
+				/* Additional fragments have to be cached in RAM
+				* for recovery algorithm.
+				*/
+				frag_flash_use_cache();
+			}
 
 			if (dec_status >= 0) {
 				/* Positive status corresponds to number of lost (but recovered)
@@ -311,9 +283,6 @@
 				if (finished_cb != NULL) {
 					finished_cb();
 				}
-
-				/* avoid processing further fragments */
-				ctx[index].decoder_process_status = FRAG_SESSION_NOT_STARTED;
 			}
 
 			rx_pos += ctx[index].frag_size;
