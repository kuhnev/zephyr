--- conflicted
+++ resolved
@@ -93,7 +93,8 @@
 	uint8_t tx_buf[3 * MAX_FRAG_TRANSPORT_ANS_LEN];
 	uint8_t tx_pos = 0;
 	uint8_t rx_pos = 0;
-	int ans_delay = 0;
+    /** @todo provide delay by default, without delay, some answers might not work */
+	int ans_delay = 1;
 
 	__ASSERT(port == LORAWAN_PORT_FRAG_TRANSPORT, "Wrong port %d", port);
 
@@ -249,7 +250,6 @@
 				break;
 			}
 
-<<<<<<< HEAD
 			if (decoder.sta == FRAG_DEC_STA_DONE)
 			{
 				LOG_INF("Ignoring DataFragment %u of %u, index: %u, decoder already DONE",
@@ -258,20 +258,11 @@
 			}
 
 			if (frag_counter > ctx[index].nb_frag) {
-				/* Additional fragments have to be cached in RAM
+				/* Additional fragments have to be cached
 				* for recovery algorithm.
 				*/
 				frag_flash_use_cache();
 			}
-=======
-			if (ctx[index].decoder_process_status == FRAG_SESSION_ONGOING) {
-				if (frag_counter > ctx[index].nb_frag) {
-					/* Additional fragments have to be cached for recovery
-					 * algorithm.
-					 */
-					frag_flash_use_cache();
-				}
->>>>>>> 8d2bf8d7
 
 			int dec_status = frag_dec(&decoder, frag_counter, &rx_buf[rx_pos],
 						  ctx[index].frag_size);
